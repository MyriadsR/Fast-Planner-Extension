# Fast-Planner

__Fast-Planner__ is a quadrotor trajectory generator for fast autonomous flight. It consists of 
the front-end _kinodynamic path searching_, the back-end _gradient-based Bspline trajectory optimization_ and the postprocessing named as _iterative time adjustment_. The key features of the planner are that it generates
high-quality trajectories within a few milliseconds and that it can generate aggressive motion under the premise of dynamic feasibility. For more details, we refer the users to the related paper and video:

- __Robust and Efficient Quadrotor Trajectory Generation for Fast Autonomous Flight__, Boyu Zhou, Fei Gao, Luqi Wang, Chuhao Liu and Shaojie Shen, IEEE Robotics and Automation Letters (RA-L), 2019.
<p align="center">
  <a href="https://youtu.be/XxBw2nmL8t0" target="_blank"><img src="img/title.png" alt="video" width="640" height="360" border="1" /></a>
</p>

<!-- add some gif of the paper video: -->
<p align="center">
  <img src="img/exp1.gif" width = "640" height = "360"/>
</p>

<<<<<<< HEAD
<p align="center">
  <img src="img/exp2.gif" width = "640" height = "360"/>
</p>

__Authors__: [Boyu Zhou](https://github.com/ZbyLGsc), [Fei Gao](https://ustfei.com/) and [Shaojie Shen](http://uav.ust.hk/group/) from the [HUKST Aerial Robotics Group](http://uav.ust.hk/).

This package contains the implementation of __Fast-Planner__ (in folder __dyn_planner__) and a light weight
quadrotor simulator (in __uav_simulator__).

If you use __Fast-Planner__ for your application or research, please cite our related papers.

## 1. Prerequisites

- Our software is developed in Ubuntu 16.04, [ROS Kinetic](http://wiki.ros.org/kinetic/Installation/Ubuntu).

- We use [**NLopt**](https://nlopt.readthedocs.io/en/latest/NLopt_Installation) to solve the non-linear optimization problem.

## 2. Build on ROS

Clone this repository to your catkin workspace and catkin_make. A new workspace is recommended:
```
  cd ${YOUR_WORKSPACE_PATH}/src
  git clone https://github.com/HKUST-Aerial-Robotics/Fast-Planner.git
  cd ../
  catkin_make
```

## 3. Run the Simulation

Run [Rviz](http://wiki.ros.org/rviz) with our configuration firstly:

```
  <!-- go to your workspace and run: -->
  source devel/setup.bash
  roslaunch plan_manage rviz.launch
```

Then run the quadrotor simulator and __Fast-Planner__:

```
  <!-- open a new terminal, go to your workspace and run: -->
  source devel/setup.bash
  roslaunch plan_manage simulation.launch
```

Normally, you will find the randomly generated map and the drone model in ```Rviz```. At this time, you can select a goal for the drone using the ```3D Nav Goal```(__click__ and __hold__ both the left and right mouse buttons to select _(x,y)_, and __move__ the mouse to change _z_). When a goal is set, a new trajectory will be generated immediately and executed by the drone, as displayed below:

<!-- add some gif here -->
 <p align="center">
  <img src="img/exp3.gif" width = "640" height = "360"/>
 </p>

## 4. Acknowledgements
  We use **NLopt** for non-linear optimization.

## 5. Licence
The source code is released under [GPLv3](http://www.gnu.org/licenses/) license.


## 6. Disclaimer
This is research code, it is distributed in the hope that it will be useful, but WITHOUT ANY WARRANTY; without even the implied warranty of merchantability or fitness for a particular purpose.
=======
<a href="https://www.youtube.com/watch?v=GIYGAjOeeI8&feature=youtu.be" target="_blank"><img src="img/title.png" alt="video" width="640" height="360" border="10" /></a>
>>>>>>> 3752a943
<|MERGE_RESOLUTION|>--- conflicted
+++ resolved
@@ -14,7 +14,6 @@
   <img src="img/exp1.gif" width = "640" height = "360"/>
 </p>
 
-<<<<<<< HEAD
 <p align="center">
   <img src="img/exp2.gif" width = "640" height = "360"/>
 </p>
@@ -75,7 +74,4 @@
 
 
 ## 6. Disclaimer
-This is research code, it is distributed in the hope that it will be useful, but WITHOUT ANY WARRANTY; without even the implied warranty of merchantability or fitness for a particular purpose.
-=======
-<a href="https://www.youtube.com/watch?v=GIYGAjOeeI8&feature=youtu.be" target="_blank"><img src="img/title.png" alt="video" width="640" height="360" border="10" /></a>
->>>>>>> 3752a943
+This is research code, it is distributed in the hope that it will be useful, but WITHOUT ANY WARRANTY; without even the implied warranty of merchantability or fitness for a particular purpose.